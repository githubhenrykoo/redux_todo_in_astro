--- conflicted
+++ resolved
@@ -46,33 +46,29 @@
 
         # Configure Gemini
         genai.configure(api_key=os.getenv('GOOGLE_API_KEY'))
-<<<<<<< HEAD
 
         # List available models
+        print("Available models:")
         for m in genai.list_models():
             if 'generateContent' in m.supported_generation_methods:
                 print(f"Found model: {m.name}")
                 
-        # Select the first available model that supports text generation
+        # Try different model names
+        model_names = ['gemini-1.0-pro', 'gemini-pro', 'gemini-pro-latest']
         model = None
-        for m in genai.list_models():
-            if 'generateContent' in m.supported_generation_methods:
-                model = genai.GenerativeModel(m.name)
+        
+        for name in model_names:
+            try:
+                model = genai.GenerativeModel(name)
+                print(f"Successfully initialized model: {name}")
                 break
+            except Exception as e:
+                print(f"Failed to initialize {name}: {str(e)}")
+                continue
 
         if not model:
             print("No suitable model found")
             exit(1)
-=======
-        
-        # List available models
-        for m in genai.list_models():
-            if 'generateContent' in m.supported_generation_methods:
-                print(m.name)
-                
-        # Use the correct model
-        model = genai.GenerativeModel('models/gemini-1.0-pro')
->>>>>>> 5e5a256c
 
         # Get the latest log file
         log_files = glob.glob('Docs/log/git-log-*.md')
@@ -97,14 +93,14 @@
         3. Recommendations if applicable
         """
 
+        # Get Gemini's analysis
         try:
-            # Get Gemini's analysis
             response = model.generate_content(prompt)
             print("\n=== Gemini Analysis ===\n")
             print(response.text)
         except Exception as e:
-            print(f"Error: {str(e)}")
-            print(f"Available models: {[m.name for m in genai.list_models()]}")
+            print(f"Error generating content: {str(e)}")
+            exit(1)
         EOF
 
         python analyze_logs.py
